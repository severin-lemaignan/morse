--- conflicted
+++ resolved
@@ -9,15 +9,8 @@
 Please follow the instructions in the :doc:`installation procedure  <../installation>`.
 
 
-<<<<<<< HEAD
-- Python: ``$MORSE_ROOT/src/morse/modifiers/moos_datastream.py``
-
 Generation of MOOS application and variables
 --------------------------------------------
-=======
-Generation of MOOS app and variables
-------------------------------------
->>>>>>> 6a7f8334
 
 The MOOS middleware creates a MOOS application called "iMorse" and posts a
 message to the MOOS database for each variable output by a sensor.
@@ -38,15 +31,11 @@
 .. code-block :: python
 
     foo.add_stream('moos', moos_port=9002, moos_host="127.0.0.2")
-<<<<<<< HEAD
-
+    bar.add_stream('moos', moos_name='iMorse_bar')
 
 Similarly, the option ``moos_freq`` can be used to define the frequency with which 
 data should be exported. The default value is 10Hz.
 
 .. code-block :: python
 
-    foo.add_stream('moos', moos_freq=20)
-=======
-    bar.add_stream('moos', moos_name='iMorse_bar')
->>>>>>> 6a7f8334
+    bar.add_stream('moos', moos_freq=20)