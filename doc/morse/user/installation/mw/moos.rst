MOOS
~~~~

To build the MOOS middleware, you need to install MOOS and ``pymoos``
(MOOS Python bindings) on your system.

<<<<<<< HEAD
The instructions below show how to install the MOOS V10 release.
Information on installing previous versions of MOOS and ``pymoos`` can
be found on their homepages: `MOOS homepage
<http://www.robots.ox.ac.uk/~mobile/MOOS/wiki/pmwiki.php>`_ and `pymoos
homepage <http://pymooos.sourceforge.net/>`_.

The ``pymoos`` bindings require that at least the core MOOS packages
are already installed.  ``pymoos`` is curently written for the pre-V10 header
structure and so MOOS must be compiled with the
``ENABLE_V10_COMPATIBILITY`` flag set. To install the core MOOS
components to your home directory::
=======
The instructions below install the new MOOS V10 release.  Information on
installing previous versions of MOOS and ``pymoos`` can be found on their respective
homepages: `MOOS homepage
<https://sites.google.com/site/moossoftware/>`_ and `pymoos homepage
<https://github.com/msis/python-moos>`_.

The ``pymoos`` bindings require at a minimum that the core MOOS packages be
installed::
>>>>>>> 6a7f8334

    $ cd ~/
    $ git clone https://github.com/themoos/core-moos.git
    $ cd core-moos
    $ mkdir build
    $ cd build
    $ cmake ../
    $ make
<<<<<<< HEAD
    
``pymoos`` also requires the Boost Python library compiled for Python 3.
The Boost versions shipped with newer versions of Ubuntu include both
2.7 and 3.2 versions of the Boost Python library and CMake will select
the appropriate version.  

For older versions of Ubuntu (or other OSs), the latest version of the
Boost source code can be downloaded from `Boost
<http://http://www.boost.org>`_.  To install, unpack 
the archive and run::

    $ ./bootstrap.sh --prefix=path/to/installation/prefix --with-python-version=3.2
    $ ./b2 install
=======
>>>>>>> 6a7f8334

Finally ``pymoos`` can be installed by::

    $ git clone https://github.com/msis/python-moos pymoos
    $ cd pymoos
    $ mkdir build
    $ cmake ../ -DPYBIND11_PYTHON_VERSION=3
    $ make
    $ sudo make install

<<<<<<< HEAD
The installation can be verified by running ``import pymoos.MOOSCommClient``
from a Python 3 interpreter.
=======
Because ``pymoos`` supports both major versions of Python,
it is necessary to make sure that version 3 is the one selected.

The installation can be verified by running ``import pymoos``
from a Python3 interpreter ::

    $ python3
    >>> import pymoos

If you receive and ``ImportError``, then you need to add the installation path
to ``PYTHONPATH`` ::

    $ export PYTHONPATH=$PYTHONPATH:/usr/local/lib/python3/dist-packages/

PS :: The installation path is printed with the install command.
>>>>>>> 6a7f8334
<|MERGE_RESOLUTION|>--- conflicted
+++ resolved
@@ -4,19 +4,6 @@
 To build the MOOS middleware, you need to install MOOS and ``pymoos``
 (MOOS Python bindings) on your system.
 
-<<<<<<< HEAD
-The instructions below show how to install the MOOS V10 release.
-Information on installing previous versions of MOOS and ``pymoos`` can
-be found on their homepages: `MOOS homepage
-<http://www.robots.ox.ac.uk/~mobile/MOOS/wiki/pmwiki.php>`_ and `pymoos
-homepage <http://pymooos.sourceforge.net/>`_.
-
-The ``pymoos`` bindings require that at least the core MOOS packages
-are already installed.  ``pymoos`` is curently written for the pre-V10 header
-structure and so MOOS must be compiled with the
-``ENABLE_V10_COMPATIBILITY`` flag set. To install the core MOOS
-components to your home directory::
-=======
 The instructions below install the new MOOS V10 release.  Information on
 installing previous versions of MOOS and ``pymoos`` can be found on their respective
 homepages: `MOOS homepage
@@ -25,7 +12,6 @@
 
 The ``pymoos`` bindings require at a minimum that the core MOOS packages be
 installed::
->>>>>>> 6a7f8334
 
     $ cd ~/
     $ git clone https://github.com/themoos/core-moos.git
@@ -34,22 +20,6 @@
     $ cd build
     $ cmake ../
     $ make
-<<<<<<< HEAD
-    
-``pymoos`` also requires the Boost Python library compiled for Python 3.
-The Boost versions shipped with newer versions of Ubuntu include both
-2.7 and 3.2 versions of the Boost Python library and CMake will select
-the appropriate version.  
-
-For older versions of Ubuntu (or other OSs), the latest version of the
-Boost source code can be downloaded from `Boost
-<http://http://www.boost.org>`_.  To install, unpack 
-the archive and run::
-
-    $ ./bootstrap.sh --prefix=path/to/installation/prefix --with-python-version=3.2
-    $ ./b2 install
-=======
->>>>>>> 6a7f8334
 
 Finally ``pymoos`` can be installed by::
 
@@ -60,10 +30,6 @@
     $ make
     $ sudo make install
 
-<<<<<<< HEAD
-The installation can be verified by running ``import pymoos.MOOSCommClient``
-from a Python 3 interpreter.
-=======
 Because ``pymoos`` supports both major versions of Python,
 it is necessary to make sure that version 3 is the one selected.
 
@@ -78,5 +44,4 @@
 
     $ export PYTHONPATH=$PYTHONPATH:/usr/local/lib/python3/dist-packages/
 
-PS :: The installation path is printed with the install command.
->>>>>>> 6a7f8334
+PS :: The installation path is printed with the install command.